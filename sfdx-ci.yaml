--- conflicted
+++ resolved
@@ -6,9 +6,5 @@
   - name: publish
     testTarget: test-with-coverage
     envMap:
-<<<<<<< HEAD
       - 'SFDX_USE_GENERIC_UNIX_KEYCHAIN': true
-        'EMAIL': 't.dvornik@salesforce.com'
-=======
-      - 'SFDX_USE_GENERIC_UNIX_KEYCHAIN': true'
->>>>>>> 14bce651
+        'EMAIL': 't.dvornik@salesforce.com'