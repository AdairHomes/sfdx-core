<<<<<<< HEAD
import { ConfigFile } from './configFile';
=======
import { Config, ConfigOptions } from './config';
import { isNil as _isNil } from 'lodash';
import { SfdxUtil } from '../util';
import { dirname as pathDirname } from 'path';
>>>>>>> cc9239c5

/**
 * Represent a keychain config backed by a json file.
 * @private
 */
export class KeychainConfig extends ConfigFile {
    public static getFileName(): string {
        return 'key.json';
    }

    /**
     * Write the config file with new contents. If no new contents are passed in
     * it will write this.contents that was set from read().
     *
     * @param {object} newContents the new contents of the file
     * @returns {Promise<object>} the written contents
     */
    public async write(newContents?: any): Promise<object> {
        if (!_isNil(newContents)) {
            this.setContents(newContents);
        }

        await SfdxUtil.mkdirp(pathDirname(this.getPath()));

        await SfdxUtil.writeFile(this.getPath(),
            JSON.stringify(this.getContents(), null, 4), { mode: '600' });

        return this.getContents();
    }
}<|MERGE_RESOLUTION|>--- conflicted
+++ resolved
@@ -1,11 +1,8 @@
-<<<<<<< HEAD
+
 import { ConfigFile } from './configFile';
-=======
-import { Config, ConfigOptions } from './config';
 import { isNil as _isNil } from 'lodash';
 import { SfdxUtil } from '../util';
 import { dirname as pathDirname } from 'path';
->>>>>>> cc9239c5
 
 /**
  * Represent a keychain config backed by a json file.
